--- conflicted
+++ resolved
@@ -158,7 +158,6 @@
 df = pd.DataFrame()
 df = df.append(collector['sequences'])
 df = df.join(thermal_bus['sequences'], lsuffix='_1')
-<<<<<<< HEAD
 df.to_csv('results/csp_plant_results.csv')
 
 fig, ax = plt.subplots()
@@ -167,7 +166,4 @@
        title='Heat of the collector')
 ax.grid()
 ax.legend()
-plt.show()
-=======
-df.to_csv('results/csp_plant_results.csv')
->>>>>>> 87238daa
+plt.show()