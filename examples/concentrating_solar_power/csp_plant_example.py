--- conflicted
+++ resolved
@@ -13,11 +13,6 @@
 from oemof import solph
 from oemof.tools import economics
 from oemof.thermal.concentrating_solar_power import csp_precalc
-<<<<<<< HEAD
-=======
-import oemof.outputlib as outputlib
-import matplotlib.pyplot as plt
->>>>>>> 005889fe
 
 import oemof.outputlib as outputlib
 import matplotlib.pyplot as plt
@@ -32,16 +27,6 @@
 if not os.path.exists(results_path):
     os.mkdir(results_path)
 
-<<<<<<< HEAD
-=======
-# precaluculation #
-
-dataframe = pd.read_csv('csp_data/data_csp_plant.csv')
-dataframe['Datum'] = pd.to_datetime(dataframe['Datum'])
-dataframe.set_index('Datum', inplace=True)
-dataframe.index = dataframe.index.tz_localize(tz='Asia/Muscat')
-
->>>>>>> 005889fe
 # parameters for the precalculation
 periods = 50
 latitude = 23.614328
@@ -57,7 +42,6 @@
 temp_collector_inlet = 435
 temp_collector_outlet = 500
 
-<<<<<<< HEAD
 # input data
 dataframe = pd.read_csv(data_path + 'data_csp_plant.csv').head(periods)
 dataframe['Datum'] = pd.to_datetime(dataframe['Datum'])
@@ -65,8 +49,6 @@
 dataframe.index = dataframe.index.tz_localize(tz='Asia/Muscat')
 
 # precalculation
-=======
->>>>>>> 005889fe
 data_precalc = csp_precalc(latitude, longitude,
                            collector_tilt, collector_azimuth, cleanliness,
                            eta_0, c_1, c_2,
@@ -78,11 +60,7 @@
 data_precalc['ES_load_actual_entsoe_power_statistics'] = list(
     dataframe['ES_load_actual_entsoe_power_statistics'].iloc[:periods])
 
-<<<<<<< HEAD
-data_precalc.to_csv('results/results_precalc_csp_plant.csv')
-=======
 data_precalc.to_csv('results/results_csp_plant_precalc.csv')
->>>>>>> 005889fe
 
 # regular oemof_system #
 
@@ -166,7 +144,6 @@
 model = solph.Model(energysystem)
 model.solve(solver='cbc', solve_kwargs={'tee': True})
 
-<<<<<<< HEAD
 # if not os.path.exists(lp_path):
 #         os.mkdir(lp_path)
 # model.write((lp_path + 'csp_model.lp'),
@@ -182,26 +159,9 @@
     solar_bus, left_index=True, right_index=True)
 df.to_csv(results_path + 'csp_plant_results.csv')
 
+
 fig, ax = plt.subplots()
 ax.plot(list(range(periods)), thermal_bus[(('collector', 'thermal'), 'flow')])
-=======
-# filename = (path + '/lp_files/'
-#             + 'CSP_Test.lp')
-# model.write(filename, io_options={'symbolic_solver_labels': True})
-
-energysystem.results['main'] = outputlib.processing.results(model)
-energysystem.results['meta'] = outputlib.processing.meta_results(model)
-
-collector = outputlib.views.node(energysystem.results['main'], 'electricity')
-thermal_bus = outputlib.views.node(energysystem.results['main'], 'thermal')
-df = pd.DataFrame()
-df = df.append(collector['sequences'])
-df = df.join(thermal_bus['sequences'], lsuffix='_1')
-df.to_csv('results/csp_plant_results.csv')
-
-fig, ax = plt.subplots()
-ax.plot(list(range(8760)), thermal_bus['sequences'][(('collector', 'thermal'), 'flow')])
->>>>>>> 005889fe
 ax.set(xlabel='time [h]', ylabel='Q_coll [W/m2]',
        title='Heat of the collector')
 ax.grid()
