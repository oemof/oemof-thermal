--- conflicted
+++ resolved
@@ -27,10 +27,7 @@
 from oemof.thermal.stratified_thermal_storage import calculate_storage_dimensions,\
     calculate_capacities, calculate_losses
 from oemof.thermal.concentrating_solar_power import csp_precalc
-<<<<<<< HEAD
 from oemof.thermal.solar_thermal_collector import flat_plate_precalc
-=======
->>>>>>> 74dbae04
 from oemof.energy_system import EnergySystem
 from oemof.network import Node
 from oemof.solph import Flow, Investment, Transformer, Source
@@ -513,7 +510,6 @@
             {self.heat_bus: Flow()}
         )
 
-<<<<<<< HEAD
         self.subnodes = (inflow,)
 
 
@@ -675,6 +671,4 @@
             }
         )
 
-=======
->>>>>>> 74dbae04
         self.subnodes = (inflow,)