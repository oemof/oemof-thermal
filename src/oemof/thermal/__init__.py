<<<<<<< HEAD
__version__ = "0.0.7"
=======
__version__ = "0.0.8"
>>>>>>> d3225280
__project__ = "oemof.thermal"

from . import absorption_heatpumps_and_chillers
from . import cogeneration
from . import compression_heatpumps_and_chillers
from . import concentrating_solar_power
from . import facades
from . import solar_thermal_collector
from . import stratified_thermal_storage

__all__ = [
    "absorption_heatpumps_and_chillers",
    "compression_heatpumps_and_chillers",
    "facades",
    "stratified_thermal_storage",
    "cogeneration",
    "concentrating_solar_power",
    "solar_thermal_collector",
]<|MERGE_RESOLUTION|>--- conflicted
+++ resolved
@@ -1,8 +1,4 @@
-<<<<<<< HEAD
-__version__ = "0.0.7"
-=======
 __version__ = "0.0.8"
->>>>>>> d3225280
 __project__ = "oemof.thermal"
 
 from . import absorption_heatpumps_and_chillers
