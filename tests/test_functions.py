<<<<<<< HEAD
from oemof.thermal.cogeneration import allocate_emissions
=======
import numpy as np
from pytest import approx

from oemof.thermal.chp import allocate_emissions
from oemof.thermal.stratified_thermal_storage import (calculate_storage_u_value,
                                                      calculate_storage_dimensions,
                                                      calculate_capacities,
                                                      calculate_losses)


def test_calculate_storage_u_value():
    params = {
        's_iso': 50,  # mm
        'lamb_iso': 0.05,  # W/(m*K)
        'alpha_inside': 1,  # W/(m2*K)
        'alpha_outside': 1  # W/(m2*K)
    }

    u_value = calculate_storage_u_value(**params)
    assert u_value == 1 / 3


def test_calculate_storage_dimensions():
    params = {
        'height': 10,  # m
        'diameter': 10,  # m
    }

    volume, surface = calculate_storage_dimensions(**params)
    assert volume == approx(250 * np.pi) and surface == approx(150 * np.pi)


def test_calculate_capacities():
    params = {
        'volume': 1000,  # m3
        'temp_h': 100,  # deg C
        'temp_c': 50,  # deg C
        'nonusable_storage_volume': 0.1,  # dimensionless
    }

    nominal_storage_capacity, max_storage_level, min_storage_level = calculate_capacities(**params)
    assert nominal_storage_capacity == 56.62804059111111\
        and max_storage_level == 0.95\
        and min_storage_level == 0.05

>>>>>>> 5a882456

def test_calculate_losses():
    params = {
        'u_value': 1,  # W/(m2*K)
        'diameter': 10,  # m
        'temp_h': 100,  # deg C
        'temp_c': 50,  # deg C
        'temp_env': 10,  # deg C
    }

    loss_rate, fixed_losses_relative, fixed_losses_absolute = calculate_losses(**params)
    assert loss_rate == 0.0003531819182021882\
        and fixed_losses_relative == 0.00028254553456175054\
        and fixed_losses_absolute == 0.010210176124166827


def test_allocate_emissions():
    emissions_dict = {}
    for method in ['iea', 'efficiency', 'finnish']:
        emissions_dict[method] = allocate_emissions(
            total_emissions=200,
            eta_el=0.3,
            eta_th=0.5,
            method=method,
            eta_el_ref=0.525,
            eta_th_ref=0.82
        )

    result = {
        'iea': (75.0, 125.0),
        'efficiency': (125.0, 75.0),
        'finnish': (96.7551622418879, 103.24483775811208)}

    assert emissions_dict == result<|MERGE_RESOLUTION|>--- conflicted
+++ resolved
@@ -1,10 +1,7 @@
-<<<<<<< HEAD
-from oemof.thermal.cogeneration import allocate_emissions
-=======
 import numpy as np
 from pytest import approx
 
-from oemof.thermal.chp import allocate_emissions
+from oemof.thermal.cogeneration import allocate_emissions
 from oemof.thermal.stratified_thermal_storage import (calculate_storage_u_value,
                                                       calculate_storage_dimensions,
                                                       calculate_capacities,
@@ -46,7 +43,6 @@
         and max_storage_level == 0.95\
         and min_storage_level == 0.05
 
->>>>>>> 5a882456
 
 def test_calculate_losses():
     params = {
