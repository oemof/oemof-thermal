--- conflicted
+++ resolved
@@ -326,34 +326,6 @@
     assert res.eq(result).all()
 
 
-<<<<<<< HEAD
-with pytest.raises(ValueError):
-    df = pd.DataFrame(data={'date': [1, 2], 'E_dir_hor': [
-        30, 40], 't_amb': [30, 40]})
-    latitude = 23.614328
-    longitude = 58.545284
-    timezone = 'Asia/Muscat'
-    collector_tilt = 10
-    collector_azimuth = 180
-    cleanliness = 0.9
-    a_1 = -8.65e-4
-    a_2 = 8.87e-4
-    a_3 = -5.425e-5
-    a_4 = 1.665e-6
-    a_5 = -2.309e-8
-    a_6 = 1.197e-10
-    eta_0 = 0.78
-    c_1 = 0.816
-    c_2 = 0.0622
-    temp_collector_inlet = 235
-    temp_collector_outlet = 300
-    csp.csp_precalc(latitude, longitude,
-                    collector_tilt, collector_azimuth, cleanliness,
-                    eta_0, c_1, c_2,
-                    temp_collector_inlet, temp_collector_outlet, df['t_amb'],
-                    a_1, a_2, a_3=0, a_4=0, a_5=0, a_6=0,
-                    loss_method='quatsch')
-=======
 def test_csp_different_timeindex():
     r"""
     Test if differing time index raises error.
@@ -392,7 +364,6 @@
                         temp_collector_inlet, temp_collector_outlet, df['t_amb'],
                         a_1, a_2, a_3=0, a_4=0, a_5=0, a_6=0,
                         loss_method='quatsch')
->>>>>>> 005889fe
 
 
 def test_eta_janotte():
